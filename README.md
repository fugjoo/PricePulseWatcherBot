# PricePulseWatcherBot

Telegram bot that notifies you when a cryptocurrency moves by a chosen
percentage. Create a `.env` from the example and keep your
`TELEGRAM_TOKEN` secret. Talk to **@PricePulseWatcherBot** to get started.

## Features

- Subscribe to trending coins and get alerts
- Suggest random coins from the top market cap list in the keyboard
- Autocompletion for all bot commands
- Monitor API health with `/status`
- Check recent coin news via `/news` (CryptoCompare)
<<<<<<< HEAD
- Optional futures liquidation alerts
=======
- Get alerts when trading volume spikes or drops
>>>>>>> b896eee1

## Quickstart

Ensure **Python 3.8+** is available and install the requirements:

```bash
python3 -m venv venv
source venv/bin/activate
pip install -r requirements.txt
cp .env.example .env             # edit TELEGRAM_TOKEN
# DB_PATH sets the SQLite file used (default subs.db)
# COINGECKO_API_KEY is optional for higher rate limits
# COINGECKO_BASE_URL sets the CoinGecko endpoint (use the pro URL if you have a paid plan)
# LOG_LEVEL enables verbose output when set to DEBUG
# LOG_FILE writes logs to the given file (default bot.log) and recreates it if removed
# DEFAULT_THRESHOLD and DEFAULT_INTERVAL control new subscriptions
# VOLUME_THRESHOLD sets the volume change percentage for alerts
# PRICE_CHECK_INTERVAL sets how often prices are fetched
# ENABLE_MILESTONE_ALERTS toggles milestone notifications
# ENABLE_LIQUIDATION_ALERTS toggles futures liquidation alerts
# DEFAULT_VS_CURRENCY sets the reference currency used for prices
python run.py
```

Edit `.env` to change the default threshold, subscription interval or price
check frequency. Start the bot and run `/start` in a chat with it.

## Configuration

Create a `.env` file from the example. It holds credentials and runtime options:

- `TELEGRAM_TOKEN` – token from BotFather
- `DB_PATH` – SQLite database path (default `subs.db`)
- `COINGECKO_API_KEY` – optional CoinGecko key
- `COINGECKO_BASE_URL` – override to use the pro CoinGecko endpoint
- `LOG_LEVEL` – log level such as INFO
- `LOG_FILE` – file to write logs to (recreated if removed)

- `DEFAULT_THRESHOLD` – percent change that triggers an alert
- `VOLUME_THRESHOLD` – 24h volume change that triggers an alert
- `DEFAULT_INTERVAL` – subscription interval when none is given
- `PRICE_CHECK_INTERVAL` – how often prices are checked
- `ENABLE_MILESTONE_ALERTS` – send messages for price milestones
- `ENABLE_LIQUIDATION_ALERTS` – enable liquidation event alerts
- `DEFAULT_VS_CURRENCY` – default currency used for API requests

### Commands

- `/add <coin> [pct] [interval]` – subscribe to price alerts
- `/remove <coin>` – remove a subscription
- `/clear` – remove all subscriptions
- `/list` – list active subscriptions
- `/info <coin>` – show current coin data
- `/chart <coin> [days]` – plot price history (alias `/charts`)
- `/news [coin]` – show latest news (uses subscriptions when omitted)
- `/trends` – show trending coins
- `/global` – show global market stats
- `/status` – display API status overview
- `/milestones [on|off]` – toggle milestone notifications (no args switch)
- `/settings [key value]` – show or change default settings (threshold,
  interval, milestones, liquidations, currency)

Intervals accept plain seconds or values like `1h`, `15m` or `30s`.

### One‑click install

Run the provided script to set up a virtual environment automatically:

```bash
./install.sh
```

## Contributing

Activate your virtual environment and run the following checks before opening a pull request:

```bash
isort .
black .
flake8
pytest
```

## License

Licensed under the [MIT License](LICENSE).<|MERGE_RESOLUTION|>--- conflicted
+++ resolved
@@ -11,11 +11,7 @@
 - Autocompletion for all bot commands
 - Monitor API health with `/status`
 - Check recent coin news via `/news` (CryptoCompare)
-<<<<<<< HEAD
 - Optional futures liquidation alerts
-=======
-- Get alerts when trading volume spikes or drops
->>>>>>> b896eee1
 
 ## Quickstart
 

--- conflicted
+++ resolved
@@ -899,11 +899,7 @@
     plt.bar([str(c) for c in codes], [counts[c] for c in codes])
     plt.xlabel("HTTP status")
     plt.ylabel("Count")
-<<<<<<< HEAD
     plt.title("API responses")
-=======
-    plt.title("Recent API responses")
->>>>>>> de899439
     plt.tight_layout()
     buf = BytesIO()
     plt.savefig(buf, format="png")

"""Telegram command and callback handlers used by the bot."""

import asyncio
import random
import time
from collections import defaultdict, deque
from datetime import datetime
from decimal import Decimal
from io import BytesIO
from typing import Deque, Dict, List, Optional, Tuple

import aiohttp
import numpy as np
from matplotlib import dates as mdates
from matplotlib import pyplot as plt
from telegram import (
    Bot,
    InlineKeyboardButton,
    InlineKeyboardMarkup,
    KeyboardButton,
    ReplyKeyboardMarkup,
    Update,
)
from telegram.constants import ChatAction
from telegram.ext import ContextTypes

from . import api, config, db

UP_ARROW = "\U0001f53a"
DOWN_ARROW = "\U0001f53b"
ROCKET = "\U0001f680"
BOMB = "\U0001f4a3"
DEFAULT_ALERT_EMOJI = ROCKET

user_messages: Dict[int, Deque[float]] = defaultdict(deque)
global_messages: Deque[float] = deque()
MILESTONE_CACHE: Dict[Tuple[int, str], float] = {}

SUB_EMOJI = "\U00002795"
LIST_EMOJI = "\U0001f4cb"
HELP_EMOJI = "\u2753"
WELCOME_EMOJI = "\U0001f44b"
INFO_EMOJI = "\u2139\ufe0f"
SUCCESS_EMOJI = "\u2705"
ERROR_EMOJI = "\u26a0\ufe0f"


def format_coin_text(
    name: str,
    symbol: str,
    price: Optional[float],
    change_24h: Optional[float],
    cap: Optional[float],
    *,
    threshold: Optional[float] = None,
    interval: Optional[int] = None,
) -> str:
    """Return formatted text describing a coin."""
    text = f"{INFO_EMOJI} {name}"
    if symbol:
        text += f" ({symbol})"
    text += "\n"
    if threshold is not None and interval is not None:
        text += f"Alerts: ±{threshold}% every {config.format_interval(interval)}\n"
    if price is not None:
        text += f"Price: ${format_price(price)}"
        if change_24h is not None:
            text += f" ({change_24h:+.2f}% 24h)"
        text += "\n"
    if cap is not None:
        text += f"Cap: ${cap:,.0f}"
    return text


def milestone_step(price: float) -> float:
    """Return the milestone step size for ``price``."""
    if price >= 1000:
        return 100.0
    if price >= 100:
        return 10.0
    if price >= 10:
        return 1.0
    if price >= 1:
        return 0.1
    if price >= 0.1:
        return 0.01
    if price >= 0.01:
        return 0.001
    if price >= 0.001:
        return 0.0001
    if price >= 0.0001:
        return 0.00001
    return 0.000001


def format_price(value: float) -> str:
    """Format ``value`` as a price string."""
    text = format(Decimal(str(value)), "f")
    if "." in text:
        frac = text.split(".")[1]
        if len(frac) == 1:
            text += "0"
    return text


def milestones_crossed(last: float, current: float) -> List[float]:
    """Return milestone levels crossed between ``last`` and ``current``."""
    step = milestone_step(max(last, current))
    levels: List[float] = []
    if current > last:
        boundary = (int(last // step) * step) + step
        while boundary <= current:
            levels.append(boundary)
            boundary += step
    elif current < last:
        boundary = int(last // step) * step
        while boundary > current:
            levels.append(boundary)
            boundary -= step
    return levels


def trend_emojis(change: float) -> str:
    """Return emojis representing the direction of ``change``."""
    if change >= 10:
        return f"{UP_ARROW} {ROCKET}"
    if change <= -10:
        return f"{DOWN_ARROW} {BOMB}"
    return UP_ARROW if change >= 0 else DOWN_ARROW


def usd_value(value: Optional[object]) -> Optional[float]:
    """Return the configured currency float when given either a number or a dict."""
    if isinstance(value, dict):
        return value.get(config.VS_CURRENCY)
    if isinstance(value, (int, float)):
        return float(value)
    return None


def calculate_volume_profile(candles: List[dict]) -> dict:
    """Calculate the volume profile statistics for given candles."""
    if not candles:
        raise ValueError("no candles provided")
    min_price = min(c["low"] for c in candles)
    max_price = max(c["high"] for c in candles)
    if min_price == max_price:
        raise ValueError("candle prices are constant")
    bins = 100
    edges = np.linspace(min_price, max_price, bins + 1)
    hist = np.zeros(bins)
    for candle in candles:
        low = candle["low"]
        high = candle["high"]
        vol = candle["volume"]
        if high <= low:
            idx = np.searchsorted(edges, high, side="right") - 1
            if 0 <= idx < bins:
                hist[idx] += vol
            continue
        start = np.searchsorted(edges, low, side="right") - 1
        end = np.searchsorted(edges, high, side="left")
        for idx in range(max(start, 0), min(end + 1, bins)):
            left = edges[idx]
            right = edges[idx + 1]
            overlap_left = max(left, low)
            overlap_right = min(right, high)
            if overlap_left >= overlap_right:
                continue
            proportion = (overlap_right - overlap_left) / (high - low)
            hist[idx] += vol * proportion
    total_volume = float(hist.sum())
    if total_volume == 0:
        raise ValueError("no volume data")
    poc_idx = int(hist.argmax())
    poc = float((edges[poc_idx] + edges[poc_idx + 1]) / 2)
    target = total_volume * 0.7
    sorted_idx = np.argsort(hist)[::-1]
    included = []
    volume_acc = 0.0
    for idx in sorted_idx:
        included.append(idx)
        volume_acc += hist[idx]
        if volume_acc >= target:
            break
    low_idx = min(included)
    high_idx = max(included)
    val = float(edges[low_idx])
    vah = float(edges[high_idx + 1])
    return {"val": val, "poc": poc, "vah": vah}


async def send_rate_limited(
    bot: Bot, chat_id: int, text: str, emoji: str = DEFAULT_ALERT_EMOJI
) -> None:
    """Send a message while enforcing per-user and global rate limits."""
    now = time.time()
    user_q = user_messages[chat_id]
    while user_q and now - user_q[0] > 60:
        user_q.popleft()
    while global_messages and now - global_messages[0] > 1:
        global_messages.popleft()
    if len(user_q) >= 20:
        wait = max(0, 60 - (now - user_q[0]))
        await asyncio.sleep(wait)
    if len(global_messages) >= 30:
        wait = max(0, 1 - (now - global_messages[0]))
        await asyncio.sleep(wait)
    await bot.send_message(chat_id=chat_id, text=f"{emoji} {text}")
    user_q.append(time.time())
    global_messages.append(time.time())


async def check_prices(app) -> None:
    """Check all subscriptions and send price alerts when needed."""
    async with aiohttp.ClientSession() as http_session:
        async with db.aiosqlite.connect(config.DB_FILE) as database:
            cursor = await database.execute(
                (
<<<<<<< HEAD
                    "SELECT id, chat_id, coin_id, threshold, interval, target_price, "
                    "direction, last_price, last_alert_ts FROM subscriptions"
=======
                    "SELECT id, chat_id, coin_id, threshold, interval, "
                    "target_price, direction, last_price, last_alert_ts "
                    "FROM subscriptions"
>>>>>>> 4420849b
                )
            )
            rows = await cursor.fetchall()
            await cursor.close()
        by_coin: Dict[
            str,
            List[
                Tuple[
                    int,
                    int,
                    float,
                    int,
                    Optional[float],
                    Optional[int],
                    Optional[float],
                    Optional[float],
                    Optional[float],
                ]
            ],
        ] = {}
        for (
            sub_id,
            chat_id,
            coin,
            threshold,
            interval,
            target_price,
            direction,
            last_price,
            last_volume,
            last_ts,
        ) in rows:
            by_coin.setdefault(coin, []).append(
                (
                    sub_id,
                    chat_id,
                    threshold,
                    interval,
                    target_price,
                    direction,
                    last_price,
                    last_volume,
                    last_ts,
                )
            )
        coins = list(by_coin.keys())
        prices: Dict[str, float] = {}
        infos: Dict[str, dict] = {}
        missing: List[str] = []
        for coin in coins:
            cached = await db.get_coin_data(coin)
            if cached:
                if cached.get("price") is not None:
                    prices[coin] = float(cached["price"])
                info = cached.get("market_info")
                if info is not None:
                    infos[coin] = info
                else:
                    missing.append(coin)
            else:
                missing.append(coin)
        if missing:
            groups = [
                missing[i : i + 250] for i in range(0, len(missing), 250)  # noqa: E203
            ]
            for group in groups:
                markets = await api.get_markets(group, session=http_session, user=None)
                for c, info in markets.items():
                    price = info.get("current_price")
                    if price is not None:
                        prices[c] = float(price)
                    infos[c] = info
        volumes: Dict[str, float] = {}
        for coin in coins:
            vol = await api.get_volume(coin, session=http_session, user=None)
            if vol is not None:
                volumes[coin] = vol
        for coin, subscriptions in by_coin.items():
            price = prices.get(coin)
            if price is None:
                continue
            volume = volumes.get(coin)
            for (
                sub_id,
                chat_id,
                threshold,
                interval,
                target_price,
                direction,
                last_price,
                last_volume,
                last_ts,
            ) in subscriptions:
                if last_price is None:
                    await db.set_last_price(sub_id, price, volume)
                    MILESTONE_CACHE[(chat_id, coin)] = price
                    continue
                prev = MILESTONE_CACHE.get((chat_id, coin), last_price)
                if config.ENABLE_MILESTONE_ALERTS:
                    for level in milestones_crossed(prev, price):
                        symbol = api.symbol_for(coin)
                        if price > prev:
                            msg = (
                                f"{symbol} breaks through ${format_price(level)} "
                                f"(now ${format_price(price)})"
                            )
                            await send_rate_limited(
                                app.bot, chat_id, msg, emoji=f"{UP_ARROW} {ROCKET}"
                            )
                        else:
                            msg = (
                                f"{symbol} falls below ${format_price(level)} "
                                f"(now ${format_price(price)})"
                            )
                            await send_rate_limited(
                                app.bot, chat_id, msg, emoji=f"{DOWN_ARROW} {BOMB}"
                            )
                MILESTONE_CACHE[(chat_id, coin)] = price
                if target_price is not None and direction is not None:
                    crossed_up = direction > 0 and prev < target_price <= price
                    crossed_down = direction < 0 and prev > target_price >= price
                    if crossed_up or crossed_down:
                        symbol = api.symbol_for(coin)
                        if crossed_up:
                            msg = (
                                f"{symbol} reached ${format_price(target_price)} "
                                f"(now ${format_price(price)})"
                            )
                            await send_rate_limited(
                                app.bot, chat_id, msg, emoji=f"{UP_ARROW} {ROCKET}"
                            )
                        elif crossed_down:
                            msg = (
                                f"{symbol} fell below ${format_price(target_price)} "
                                f"(now ${format_price(price)})"
                            )
                            await send_rate_limited(
                                app.bot, chat_id, msg, emoji=f"{DOWN_ARROW} {BOMB}"
                            )
                if last_ts is None or time.time() - last_ts >= interval:
                    raw_change = (price - last_price) / last_price * 100
                    change = abs(raw_change)
                    if change >= threshold:
                        symbol = api.symbol_for(coin)
                        text = (
                            f"{symbol} moved {raw_change:+.2f}% in "
                            f"{config.format_interval(interval)} (now ${price}"
                        )
                        info = infos.get(coin)
                        if info is None:
                            info = await api.get_market_info(coin, user=chat_id)
                        change_24h = None
                        if info:
                            change_24h = info.get("price_change_percentage_24h")
                        if change_24h is not None:
                            text += f", {change_24h:+.2f}% 24h"
                        text += ")"
                        await send_rate_limited(
                            app.bot, chat_id, text, emoji=trend_emojis(raw_change)
                        )
                    if (
                        volume is not None
                        and last_volume is not None
                        and last_volume > 0
                    ):
                        raw_vol_change = (volume - last_volume) / last_volume * 100
                        if abs(raw_vol_change) >= config.VOLUME_THRESHOLD:
                            symbol = api.symbol_for(coin)
                            msg = (
                                f"{symbol} volume {raw_vol_change:+.2f}% "
                                f"(24h {volume:,.0f})"
                            )
                            await send_rate_limited(
                                app.bot,
                                chat_id,
                                msg,
                                emoji=trend_emojis(raw_vol_change),
                            )
                    await db.set_last_price(sub_id, price, volume)


async def refresh_cache(app) -> None:
    """Refresh cached data for coins referenced in the database."""
    async with db.aiosqlite.connect(config.DB_FILE) as database:
        cursor = await database.execute("SELECT DISTINCT coin_id FROM subscriptions")
        coins = [row[0] for row in await cursor.fetchall()]
        await cursor.close()
    async with aiohttp.ClientSession() as session:
        for coin in coins:
            await api.refresh_coin_data(coin, session=session)
    await api.get_global_overview(user=None)


def get_keyboard() -> ReplyKeyboardMarkup:
    """Return the default reply keyboard shown to users."""
    coins_source = config.COINS or config.TOP_COINS[:20] or ["bitcoin"]
    coins = random.sample(coins_source, k=min(3, len(coins_source)))
    subs = [KeyboardButton(f"{SUB_EMOJI} Add {api.symbol_for(c)}") for c in coins]
    keyboard = [
        subs,
        [KeyboardButton(f"{LIST_EMOJI} List"), KeyboardButton(f"{HELP_EMOJI} Help")],
    ]
    return ReplyKeyboardMarkup(keyboard, resize_keyboard=True, is_persistent=True)


async def start(update: Update, context: ContextTypes.DEFAULT_TYPE) -> None:
    """Send a welcome message and show the main keyboard."""
    await update.message.reply_text(
        f"{WELCOME_EMOJI} Welcome to {config.BOT_NAME}! Use /add or the "
        "buttons below to subscribe to price alerts.",
        reply_markup=get_keyboard(),
    )


async def help_cmd(update: Update, context: ContextTypes.DEFAULT_TYPE) -> None:
    """Display available commands and usage information."""
    await update.message.reply_text(
        f"{INFO_EMOJI} /add <coin> [pct] [interval] - subscribe to price alerts\n"
        "/remove <coin> - remove subscription\n"
        "/list - list subscriptions\n"
        "/info <coin> - coin information\n"
        "/chart(s) <coin> [days] - price chart\n"
        "/news [coin] - latest news\n"
        "/trends - show trending coins\n"
        "/global - global market stats\n"
        "/feargreed - market sentiment\n"
        "/status - API status overview\n"
        "/valuearea <symbol> <interval> <count> - volume profile\n"
        "Intervals can be like 1h, 15m or 30s",
        reply_markup=get_keyboard(),
    )


async def subscribe_cmd(update: Update, context: ContextTypes.DEFAULT_TYPE) -> None:
    """Subscribe the chat to price alerts for a coin."""
    if not context.args:
        await update.message.reply_text(
            f"{ERROR_EMOJI} Usage: /add <coin> [pct] [interval]"
        )
        return
    coin_input = context.args[0]
    coin = await api.resolve_coin(coin_input, user=update.effective_chat.id)
    if not coin:
        suggestions = await api.suggest_coins(coin_input)
        msg = f"{ERROR_EMOJI} Unknown coin"
        if suggestions:
            syms = ", ".join(api.symbol_for(c) for c in suggestions)
            msg += f". Did you mean {syms}?"
        await update.message.reply_text(msg)
        return
    target_price = None
    direction = None
    threshold = config.DEFAULT_THRESHOLD
    arg_idx = 1
    if len(context.args) > 1:
        arg = context.args[1]
        if arg and arg[0] in {">", "<"}:
            try:
                target_price = float(arg[1:])
            except ValueError:
                await update.message.reply_text(f"{ERROR_EMOJI} Invalid target price")
                return
            direction = 1 if arg[0] == ">" else -1
            arg_idx = 2
        else:
            try:
                threshold = float(arg)
            except ValueError:
                await update.message.reply_text(
                    f"{ERROR_EMOJI} Threshold must be a number"
                )
                return
            arg_idx = 2
    try:
        interval_str = (
            context.args[arg_idx]
            if len(context.args) > arg_idx
            else str(config.DEFAULT_INTERVAL)
        )
        interval = config.parse_duration(interval_str)
    except ValueError:
        await update.message.reply_text(
            f"{ERROR_EMOJI} Interval must be a number or like 1h, 15m, 30s"
        )
        return
    await db.subscribe_coin(
        update.effective_chat.id,
        coin,
        threshold,
        interval,
        target_price,
        direction,
    )
    await update.message.reply_text(
        f"{SUB_EMOJI} Subscribed to {api.symbol_for(coin)}",
        reply_markup=get_keyboard(),
    )


async def unsubscribe_cmd(update: Update, context: ContextTypes.DEFAULT_TYPE) -> None:
    """Remove a price alert subscription."""
    if not context.args:
        await update.message.reply_text(f"{ERROR_EMOJI} Usage: /remove <coin>")
        return
    coin = api.normalize_coin(context.args[0])
    await db.unsubscribe_coin(update.effective_chat.id, coin)
    await update.message.reply_text(
        f"{SUCCESS_EMOJI} Unsubscribed from {api.symbol_for(coin)} alerts",
        reply_markup=get_keyboard(),
    )


async def clear_cmd(update: Update, context: ContextTypes.DEFAULT_TYPE) -> None:
    """Remove all subscriptions for the chat."""
    await db.unsubscribe_all(update.effective_chat.id)
    await update.message.reply_text(
        f"{SUCCESS_EMOJI} Removed all subscriptions",
        reply_markup=get_keyboard(),
    )


async def build_sub_entries(chat_id: int) -> List[Tuple[str, str]]:
    """Return formatted subscription entries for ``chat_id``."""
    subs = await db.list_subscriptions(chat_id)
    entries: List[Tuple[str, str]] = []
    for _, coin, threshold, interval, *_ in subs:
        cached = await db.get_coin_data(coin)
        info = cached.get("info") if cached else None
        if info is not None and not isinstance(info, dict):
            info = {}
        market = cached.get("market_info") if cached else None
        if market is not None and not isinstance(market, dict):
            market = None
        price = cached.get("price") if cached else None
        if info is None:
            info, _ = await api.get_coin_info(coin, user=chat_id)
        info = info or {}
        if market is None:
            market = info.get("market_data")
            if not isinstance(market, dict):
                market = {}
        if price is None:
            price = (
                usd_value(market.get("current_price"))
                or await api.get_price(coin, user=chat_id)
                or 0
            )
        cap = usd_value(market.get("market_cap"))
        change_24h = market.get("price_change_percentage_24h")
        sym = info.get("symbol")
        if sym:
            config.COIN_SYMBOLS[coin] = sym.upper()
            config.SYMBOL_TO_COIN[sym.lower()] = coin
        line = format_coin_text(
            info.get("name", coin.title()),
            sym.upper() if sym else "",
            price,
            change_24h,
            cap,
            threshold=threshold,
            interval=interval,
        )
        entries.append((coin, line))
    return entries


async def list_cmd(update: Update, context: ContextTypes.DEFAULT_TYPE) -> None:
    """List all active subscriptions for the chat."""
    await context.bot.send_chat_action(
        chat_id=update.effective_chat.id, action=ChatAction.TYPING
    )
    entries = await build_sub_entries(update.effective_chat.id)
    if not entries:
        await update.message.reply_text(f"{INFO_EMOJI} No active subscriptions")
        return
    for coin, text in entries:
        keyboard = InlineKeyboardMarkup(
            [[InlineKeyboardButton("Remove", callback_data=f"del:{coin}")]]
        )
        await update.message.reply_text(text, reply_markup=keyboard)


async def info_cmd(update: Update, context: ContextTypes.DEFAULT_TYPE) -> None:
    """Show detailed information about a coin."""
    if not context.args:
        await update.message.reply_text(f"{ERROR_EMOJI} Usage: /info <coin>")
        return
    coin_input = context.args[0]
    coin = await api.resolve_coin(coin_input, user=update.effective_chat.id)
    if not coin:
        suggestions = await api.suggest_coins(coin_input)
        msg = f"{ERROR_EMOJI} Unknown coin"
        if suggestions:
            syms = ", ".join(api.symbol_for(c) for c in suggestions)
            msg += f". Did you mean {syms}?"
        await update.message.reply_text(msg)
        return
    cached = await db.get_coin_data(coin)
    data = cached.get("info") if cached else None
    if data is not None and not isinstance(data, dict):
        data = None
    market = cached.get("market_info") if cached else None
    if market is not None and not isinstance(market, dict):
        market = None
    if data is None:
        data, err = await api.get_coin_info(coin, user=update.effective_chat.id)
        if err:
            await update.message.reply_text(f"{ERROR_EMOJI} {err}")
            return
    if data is None:
        await update.message.reply_text(f"{ERROR_EMOJI} No data available")
        return
    if market is None:
        market = data.get("market_data")
        if not isinstance(market, dict):
            market = {}
    price = usd_value(market.get("current_price"))
    cap = usd_value(market.get("market_cap"))
    change = market.get("price_change_percentage_24h")
    sym = data.get("symbol", "").upper()
    config.COIN_SYMBOLS[coin] = sym
    config.SYMBOL_TO_COIN[sym.lower()] = coin
    text = format_coin_text(
        data.get("name"),
        sym,
        price,
        change,
        cap,
    )
    await update.message.reply_text(text)


async def chart_cmd(update: Update, context: ContextTypes.DEFAULT_TYPE) -> None:
    """Send a price chart image for a coin."""
    if not context.args:
        await update.message.reply_text(f"{ERROR_EMOJI} Usage: /chart <coin> [days]")
        return
    coin_input = context.args[0]
    coin = await api.resolve_coin(coin_input, user=update.effective_chat.id)
    if not coin:
        suggestions = await api.suggest_coins(coin_input)
        msg = f"{ERROR_EMOJI} Unknown coin"
        if suggestions:
            syms = ", ".join(api.symbol_for(c) for c in suggestions)
            msg += f". Did you mean {syms}?"
        await update.message.reply_text(msg)
        return
    days = 7
    if len(context.args) > 1:
        try:
            days = int(context.args[1])
        except ValueError:
            await update.message.reply_text(f"{ERROR_EMOJI} Days must be a number")
            return
    cached = await db.get_coin_data(coin)
    if days == 7 and cached and cached.get("chart_7d") is not None:
        data = [(p[0], p[1]) for p in cached["chart_7d"]]
        err = None
    else:
        data, err = await api.get_market_chart(
            coin, days, user=update.effective_chat.id
        )
    if err:
        await update.message.reply_text(f"{ERROR_EMOJI} {err}")
        return
    if not data:
        await update.message.reply_text(f"{ERROR_EMOJI} No data available")
        return
    times, prices = zip(*data)
    times = [datetime.fromtimestamp(t) for t in times]
    plt.figure(figsize=(6, 3))
    plt.plot(times, prices)
    ax = plt.gca()
    ax.xaxis.set_major_locator(mdates.AutoDateLocator())
    ax.xaxis.set_major_formatter(mdates.DateFormatter("%b %d"))
    plt.xlabel("Date")
    plt.title(f"{coin.upper()} last {days} days")
    plt.tight_layout()
    buf = BytesIO()
    plt.savefig(buf, format="png")
    plt.close()
    buf.seek(0)
    await context.bot.send_photo(update.effective_chat.id, buf)


async def global_cmd(update: Update, context: ContextTypes.DEFAULT_TYPE) -> None:
    """Display global market statistics."""
    data, err = await api.get_global_overview(user=update.effective_chat.id)
    if err:
        await update.message.reply_text(f"{ERROR_EMOJI} {err}")
        return
    if data is None:
        await update.message.reply_text(f"{ERROR_EMOJI} Failed to fetch data")
        return
    info = data.get("data", {})
    cap = info.get("total_market_cap", {}).get(config.VS_CURRENCY)
    volume = info.get("total_volume", {}).get(config.VS_CURRENCY)
    btc_dom = info.get("market_cap_percentage", {}).get("btc")
    cap_change = info.get("market_cap_change_percentage_24h_usd")
    active = info.get("active_cryptocurrencies")
    markets = info.get("markets")
    text = f"{INFO_EMOJI} "
    if cap is not None:
        text += f"Market Cap: ${cap:,.0f}\n"
    if cap_change is not None:
        text += f"24h Cap Change: {cap_change:.2f}%\n"
    if volume is not None:
        text += f"24h Volume: ${volume:,.0f}\n"
    if btc_dom is not None:
        text += f"BTC Dominance: {btc_dom:.2f}%\n"
    if active is not None:
        text += f"Active Coins: {active}\n"
    if markets is not None:
        text += f"Markets: {markets}"
    await update.message.reply_text(text)


async def feargreed_cmd(update: Update, context: ContextTypes.DEFAULT_TYPE) -> None:
    """Display the daily Fear & Greed Index."""
    data, err = await api.get_feargreed_index(user=update.effective_chat.id)
    if err:
        await update.message.reply_text(f"{ERROR_EMOJI} {err}")
        return
    if not data:
        await update.message.reply_text(f"{ERROR_EMOJI} Failed to fetch data")
        return
    value_str = data.get("value")
    classification = data.get("value_classification")
    try:
        value = int(value_str)
    except (TypeError, ValueError):
        value = None
    if value is None:
        emoji = INFO_EMOJI
    elif value < 40:
        emoji = "\U0001f534"  # red
    elif value < 60:
        emoji = "\U0001f7e1"  # yellow
    else:
        emoji = "\U0001f7e2"  # green
    text = f"{emoji} Fear & Greed Index: {value_str}"
    if classification:
        text += f" ({classification})"
    await update.message.reply_text(text)


async def trends_cmd(update: Update, context: ContextTypes.DEFAULT_TYPE) -> None:
    """Display the current trending coins."""
    data = await api.fetch_trending_coins()
    if not data:
        await update.message.reply_text(f"{ERROR_EMOJI} Failed to fetch data")
        return
    data = sorted(
        data,
        key=lambda x: (x.get("change_24h") is None, -(x.get("change_24h") or 0)),
    )
    lines = []
    for item in data:
        coin_id = item.get("id")
        symbol = item.get("symbol") or api.symbol_for(coin_id)
        price = item.get("price")
        change_24h = item.get("change_24h")

        line = symbol.upper()
        if change_24h is not None:
            arrow = UP_ARROW if change_24h >= 0 else DOWN_ARROW
            line = f"{arrow} {line}"
        if price is not None:
            line += f" ${format_price(price)}"
        if change_24h is not None:
            line += f" ({change_24h:+.2f}% 24h)"
        lines.append(line)
    text = f"{INFO_EMOJI} Trending coins:\n" + "\n".join(lines)
    await update.message.reply_text(text)


async def news_cmd(update: Update, context: ContextTypes.DEFAULT_TYPE) -> None:
    """Show recent news for a coin or subscribed coins."""
    if context.args:
        coin_input = context.args[0]
        coin = await api.resolve_coin(coin_input, user=update.effective_chat.id)
        if not coin:
            suggestions = await api.suggest_coins(coin_input)
            msg = f"{ERROR_EMOJI} Unknown coin"
            if suggestions:
                syms = ", ".join(api.symbol_for(c) for c in suggestions)
                msg += f". Did you mean {syms}?"
            await update.message.reply_text(msg)
            return
        coins = [coin]
    else:
        subs = await db.list_subscriptions(update.effective_chat.id)
        coins = [coin for _, coin, *_ in subs]
        if not coins:
            await update.message.reply_text(f"{INFO_EMOJI} No subscriptions")
            return

    async with aiohttp.ClientSession() as session:
        for coin in coins:
            items = await api.get_news(
                coin, session=session, user=update.effective_chat.id
            )
            if not items:
                await update.message.reply_text(
                    f"{ERROR_EMOJI} No news for {api.symbol_for(coin)}"
                )
                continue
            lines = [f"- {i.get('title')}" for i in items[:5]]
            text = f"{INFO_EMOJI} News for {api.symbol_for(coin)}:\n" + "\n".join(lines)
            await update.message.reply_text(text)


async def valuearea_cmd(update: Update, context: ContextTypes.DEFAULT_TYPE) -> None:
    """Calculate and display the volume value area for a symbol."""
    if len(context.args) < 3:
        await update.message.reply_text(
            f"{ERROR_EMOJI} Usage: /valuearea <symbol> <interval> <count>"
        )
        return
    symbol_input = context.args[0]
    symbol = await api.resolve_pair(symbol_input, user=update.effective_chat.id)
    interval = context.args[1]
    try:
        limit = int(context.args[2])
    except ValueError:
        await update.message.reply_text(f"{ERROR_EMOJI} Count must be a number")
        return
    candles, err = await api.fetch_ohlcv(
        symbol, interval, limit, user=update.effective_chat.id
    )
    if err:
        await update.message.reply_text(f"{ERROR_EMOJI} {err}")
        return
    if not candles:
        await update.message.reply_text(f"{ERROR_EMOJI} No data available")
        return
    try:
        profile = calculate_volume_profile(candles)
    except ValueError as exc:
        await update.message.reply_text(f"{ERROR_EMOJI} {exc}")
        return
    text = (
        f"\U0001f4ca Value Area {symbol} ({interval}, {limit} candles):\n"
        f"- VAL: ${format_price(profile['val'])}\n"
        f"- POC: ${format_price(profile['poc'])}\n"
        f"- VAH: ${format_price(profile['vah'])}"
    )
    await update.message.reply_text(text)


async def milestones_cmd(update: Update, context: ContextTypes.DEFAULT_TYPE) -> None:
    """Toggle milestone alerts or set their state explicitly."""
    if not context.args:
        config.ENABLE_MILESTONE_ALERTS = not config.ENABLE_MILESTONE_ALERTS
        state = "enabled" if config.ENABLE_MILESTONE_ALERTS else "disabled"
        await update.message.reply_text(f"{SUCCESS_EMOJI} Milestone alerts {state}")
        return
    arg = context.args[0].lower()
    if arg not in {"on", "off"}:
        await update.message.reply_text(f"{ERROR_EMOJI} Usage: /milestones [on|off]")
        return
    config.ENABLE_MILESTONE_ALERTS = arg == "on"
    state = "enabled" if config.ENABLE_MILESTONE_ALERTS else "disabled"
    await update.message.reply_text(f"{SUCCESS_EMOJI} Milestone alerts {state}")


async def settings_cmd(update: Update, context: ContextTypes.DEFAULT_TYPE) -> None:
    """View or modify default alert settings."""
    if not context.args:
        text = (
            f"{INFO_EMOJI} Current settings:\n"
            f"- threshold: ±{config.DEFAULT_THRESHOLD}%\n"
            f"- interval: {config.format_interval(config.DEFAULT_INTERVAL)}\n"
            f"- pricecheck: {config.format_interval(config.PRICE_CHECK_INTERVAL)}\n"
            f"- milestones: {'on' if config.ENABLE_MILESTONE_ALERTS else 'off'}\n"
            f"- liquidations: {'on' if config.ENABLE_LIQUIDATION_ALERTS else 'off'}\n"
            f"- currency: {config.VS_CURRENCY}"
        )
        await update.message.reply_text(text)
        return
    if len(context.args) < 2:
        await update.message.reply_text(
<<<<<<< HEAD
            f"{ERROR_EMOJI} Usage: /settings <threshold|interval|milestones|currency>"
            " <value>"
=======
            f"{ERROR_EMOJI} Usage: /settings <threshold|interval|milestones|"
            f"currency> <value>"
>>>>>>> 4420849b
        )
        return
    key = context.args[0].lower()
    value = context.args[1]
    if key == "threshold":
        try:
            config.DEFAULT_THRESHOLD = float(value)
        except ValueError:
            await update.message.reply_text(f"{ERROR_EMOJI} Threshold must be a number")
            return
        await update.message.reply_text(
            f"{SUCCESS_EMOJI} Default threshold set to {config.DEFAULT_THRESHOLD}%"
        )
    elif key == "interval":
        try:
            config.DEFAULT_INTERVAL = config.parse_duration(value)
        except ValueError:
            await update.message.reply_text(
                f"{ERROR_EMOJI} Interval must be a number or like 1h, 15m, 30s"
            )
            return
        interval_text = config.format_interval(config.DEFAULT_INTERVAL)
        await update.message.reply_text(
            f"{SUCCESS_EMOJI} Default interval set to {interval_text}"
        )
    elif key == "milestones":
        val = value.lower()
        if val not in {"on", "off"}:
            await update.message.reply_text(
                f"{ERROR_EMOJI} Milestones must be on or off"
            )
            return
        config.ENABLE_MILESTONE_ALERTS = val == "on"
        state = "enabled" if config.ENABLE_MILESTONE_ALERTS else "disabled"
        await update.message.reply_text(f"{SUCCESS_EMOJI} Milestone alerts {state}")
    elif key == "liquidations":
        val = value.lower()
        if val not in {"on", "off"}:
            await update.message.reply_text(
                f"{ERROR_EMOJI} Liquidations must be on or off"
            )
            return
        config.ENABLE_LIQUIDATION_ALERTS = val == "on"
        state = "enabled" if config.ENABLE_LIQUIDATION_ALERTS else "disabled"
        await update.message.reply_text(f"{SUCCESS_EMOJI} Liquidation alerts {state}")
    elif key == "currency":
        config.VS_CURRENCY = value.lower()
        await update.message.reply_text(
            f"{SUCCESS_EMOJI} Default currency set to {config.VS_CURRENCY}"
        )
    elif key == "pricecheck":
        await update.message.reply_text(
            f"{ERROR_EMOJI} PRICE_CHECK_INTERVAL cannot be changed"
        )
    else:
        await update.message.reply_text(f"{ERROR_EMOJI} Unknown setting '{key}'")


async def status_cmd(update: Update, context: ContextTypes.DEFAULT_TYPE) -> None:
    """Show API request status counts and a status code chart."""
    counts = api.status_counts()
    if not counts:
        await update.message.reply_text(f"{INFO_EMOJI} No API requests recorded")
        return
    codes = sorted(counts)
    plt.figure(figsize=(4, 3))
    plt.bar([str(c) for c in codes], [counts[c] for c in codes])
    plt.xlabel("HTTP status")
    plt.ylabel("Count")
    plt.title("API responses")
    plt.tight_layout()
    buf = BytesIO()
    plt.savefig(buf, format="png")
    plt.close()
    buf.seek(0)
    await context.bot.send_photo(update.effective_chat.id, buf)
    lines = [f"{code}: {counts[code]}" for code in codes]
    text = f"{INFO_EMOJI} API responses:\n" + "\n".join(lines)
    await update.message.reply_text(text)


async def button(update: Update, context: ContextTypes.DEFAULT_TYPE) -> None:
    """Handle inline keyboard button callbacks."""
    query = update.callback_query
    await query.answer()
    if query.data.startswith("sub:"):
        coin = query.data.split(":", 1)[1]
        await db.subscribe_coin(
            query.message.chat_id,
            coin,
            config.DEFAULT_THRESHOLD,
            config.DEFAULT_INTERVAL,
        )
        await context.bot.send_message(
            chat_id=query.message.chat_id,
            text=f"{SUB_EMOJI} Subscribed to {api.symbol_for(coin)}",
        )
        await query.edit_message_reply_markup(reply_markup=get_keyboard())
    elif query.data.startswith("del:"):
        coin = query.data.split(":", 1)[1]
        await db.unsubscribe_coin(query.message.chat_id, coin)
        await query.edit_message_text(
            f"{SUCCESS_EMOJI} Unsubscribed from {api.symbol_for(coin)}"
        )
    elif query.data.startswith("edit:"):
        coin = query.data.split(":", 1)[1]
        await context.bot.send_message(
            chat_id=query.message.chat_id,
            text=f"{INFO_EMOJI} Use /add {coin} [pct] [interval] to update",
        )
        await query.edit_message_reply_markup(reply_markup=None)
    elif query.data == "list":
        entries = await build_sub_entries(query.message.chat_id)
        if not entries:
            await context.bot.send_message(
                chat_id=query.message.chat_id,
                text=f"{INFO_EMOJI} No active subscriptions",
            )
        else:
            for coin, text in entries:
                keyboard = InlineKeyboardMarkup(
                    [[InlineKeyboardButton("Remove", callback_data=f"del:{coin}")]]
                )
                await context.bot.send_message(
                    chat_id=query.message.chat_id, text=text, reply_markup=keyboard
                )
        await query.edit_message_reply_markup(reply_markup=get_keyboard())


async def menu(update: Update, context: ContextTypes.DEFAULT_TYPE) -> None:
    """Handle menu button presses from custom keyboards."""
    if not update.message:
        return
    text = update.message.text.strip()
    if text.startswith(SUB_EMOJI):
        parts = text.split()
        if len(parts) >= 3 and parts[1] == "Add":
            coin = api.normalize_coin(parts[2])
            await db.subscribe_coin(
                update.effective_chat.id,
                coin,
                config.DEFAULT_THRESHOLD,
                config.DEFAULT_INTERVAL,
            )
            await update.message.reply_text(
                f"{SUB_EMOJI} Subscribed to {api.symbol_for(coin)}",
                reply_markup=get_keyboard(),
            )
    elif text == f"{LIST_EMOJI} List":
        await list_cmd(update, context)
    elif text == f"{HELP_EMOJI} Help":
        await help_cmd(update, context)<|MERGE_RESOLUTION|>--- conflicted
+++ resolved
@@ -217,14 +217,8 @@
         async with db.aiosqlite.connect(config.DB_FILE) as database:
             cursor = await database.execute(
                 (
-<<<<<<< HEAD
                     "SELECT id, chat_id, coin_id, threshold, interval, target_price, "
                     "direction, last_price, last_alert_ts FROM subscriptions"
-=======
-                    "SELECT id, chat_id, coin_id, threshold, interval, "
-                    "target_price, direction, last_price, last_alert_ts "
-                    "FROM subscriptions"
->>>>>>> 4420849b
                 )
             )
             rows = await cursor.fetchall()
@@ -907,13 +901,8 @@
         return
     if len(context.args) < 2:
         await update.message.reply_text(
-<<<<<<< HEAD
             f"{ERROR_EMOJI} Usage: /settings <threshold|interval|milestones|currency>"
             " <value>"
-=======
-            f"{ERROR_EMOJI} Usage: /settings <threshold|interval|milestones|"
-            f"currency> <value>"
->>>>>>> 4420849b
         )
         return
     key = context.args[0].lower()

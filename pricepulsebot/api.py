"""Asynchronous helpers for interacting with cryptocurrency APIs.

Functions in this module wrap calls to external services such as CoinGecko and
Binance. Results are cached in memory and stored in the database when
appropriate.
"""

import asyncio
import time
from collections import deque
from difflib import get_close_matches
from typing import Deque, Dict, Optional, Tuple
from urllib.parse import quote

import aiohttp
from aiolimiter import AsyncLimiter

from . import config, db

PRICE_CACHE: Dict[str, Tuple[float, float]] = {}
COINGECKO_LIMITER = AsyncLimiter(30, 60)
LAST_KNOWN_PRICE: Dict[str, float] = {}
STATUS_HISTORY: Deque[Tuple[float, int]] = deque(maxlen=100)


def status_counts() -> Dict[int, int]:
    """Return a mapping of HTTP status codes to occurrence counts."""
    counts: Dict[int, int] = {}
    for _, status in STATUS_HISTORY:
        counts[status] = counts.get(status, 0) + 1
    return counts


def symbol_for(coin: str) -> str:
    """Return the trading symbol for a given coin ID."""

    return config.COIN_SYMBOLS.get(coin, coin.upper())


def normalize_coin(value: str) -> str:
    """Map a symbol or ID to a canonical coin ID."""

    return config.SYMBOL_TO_COIN.get(value.lower(), value.lower())


def encoded(coin: str) -> str:
    """URL-encode a coin ID for use in API requests."""

    return quote(coin, safe="-")


async def resolve_pair(
    value: str, quote: str = "USDT", *, user: Optional[int] = None
) -> str:
    """Return a Binance trading pair for a coin or symbol."""
    pair = value.replace("/", "").upper()
    quotes = ("USDT", "BUSD", "USDC", "USD", "BNB", "TRY", "EUR")
    if any(pair.endswith(q) for q in quotes):
        return pair
    coin = await resolve_coin(value, user=user)
    symbol = symbol_for(coin) if coin else pair
    return f"{symbol}{quote}"


async def suggest_coins(name: str, limit: int = 3) -> list[str]:
    """Return a list of coin IDs that closely match *name*.

    Parameters
    ----------
    name:
        Partial coin name or symbol provided by the user.
    limit:
        Maximum number of suggestions to return.

    Returns
    -------
    list[str]
        Possible coin IDs sorted by similarity.
    """
    candidates = list(
        {
            *config.COINS,
            *config.TOP_COINS,
            *config.COIN_SYMBOLS.keys(),
            *config.SYMBOL_TO_COIN.keys(),
        }
    )
    matches = get_close_matches(
        name.lower(), [c.lower() for c in candidates], n=limit, cutoff=0.6
    )
    coins = [normalize_coin(m) for m in matches]
    seen: set[str] = set()
    result: list[str] = []
    for coin in coins:
        if coin not in seen:
            seen.add(coin)
            result.append(coin)

    if not matches:
        found = await find_coin(name)
        if found:
            return [found]
    return result


async def api_get(
    url: str,
    session: Optional[aiohttp.ClientSession] = None,
    headers: Optional[dict] = None,
    user: Optional[int] = None,
) -> Optional[aiohttp.ClientResponse]:
    """Perform an HTTP GET request with optional rate limiting.

    Parameters
    ----------
    url:
        Endpoint to request.
    session:
        Existing ``ClientSession`` to use. If omitted a new one is created.
    headers:
        Optional headers to include in the request.
    user:
        User ID used for logging purposes.

    Returns
    -------
    Optional[aiohttp.ClientResponse]
        The response object or ``None`` when the request fails.
    """
    owns_session = session is None
    if owns_session:
        session = aiohttp.ClientSession()
    try:
        limiter = COINGECKO_LIMITER if "coingecko.com" in url else None
        for attempt in range(5):
            if limiter:
                async with limiter:
                    resp = await session.get(url, headers=headers)
            else:
                resp = await session.get(url, headers=headers)
            STATUS_HISTORY.append((time.time(), resp.status))
            config.logger.info(
                "api_request user=%s url=%s status=%s", user, url, resp.status
            )
            if resp.status != 429:
                return resp
            retry_after = resp.headers.get("Retry-After")
            wait = float(retry_after) if retry_after else 2**attempt
            await asyncio.sleep(wait)
        return resp
    except aiohttp.ClientError as exc:
        STATUS_HISTORY.append((time.time(), 0))
        config.logger.error("api request failed: %s", exc)
        return None
    finally:
        if owns_session and session:
            await session.close()


async def get_price(
    coin: str,
    session: Optional[aiohttp.ClientSession] = None,
    *,
    user: Optional[int] = None,
) -> Optional[float]:
    """Return the current USD price for ``coin``.

    Parameters
    ----------
    coin:
        Coin ID to query.
    session:
        Optional ``aiohttp`` session used for the request.
    user:
        User ID for logging.

    Returns
    -------
    Optional[float]
        The price in USD or ``None`` if it cannot be fetched.
    """
    now = time.time()
    cached = PRICE_CACHE.get(coin)
    if cached and now - cached[1] < 60:
        return cached[0]

    url = (
        f"{config.COINGECKO_BASE_URL}/simple/price"
        f"?ids={encoded(coin)}&vs_currencies=usd"
    )
    headers = config.COINGECKO_HEADERS
    key = coin
    retries = 3
    owns_session = session is None
    if owns_session:
        session = aiohttp.ClientSession()
    try:
        for attempt in range(retries):
            resp = await api_get(url, session=session, headers=headers, user=user)
            if not resp:
                return None
            if resp.status == 200:
                data = await resp.json()
                price = data.get(key, {}).get("usd")
                if price is not None:
                    price = float(price)
                    PRICE_CACHE[coin] = (price, time.time())
                    LAST_KNOWN_PRICE[coin] = price
                    return price
            await asyncio.sleep(2**attempt)
    finally:
        if owns_session:
            await session.close()
    return LAST_KNOWN_PRICE.get(coin)


async def get_prices(
    coins: list[str],
    session: Optional[aiohttp.ClientSession] = None,
    *,
    user: Optional[int] = None,
) -> dict[str, float]:
    """Fetch USD prices for multiple coins at once.

    Parameters
    ----------
    coins:
        List of coin IDs to query.
    session:
        Optional session used for the HTTP request.
    user:
        User ID for logging.

    Returns
    -------
    dict[str, float]
        Mapping of coin ID to its current price.
    """
    ids = ",".join(encoded(c) for c in coins)
    url = f"{config.COINGECKO_BASE_URL}/simple/price?ids={ids}&vs_currencies=usd"
    retries = 3
    owns_session = session is None
    if owns_session:
        session = aiohttp.ClientSession()
    try:
        for attempt in range(retries):
            resp = await api_get(
                url, session=session, headers=config.COINGECKO_HEADERS, user=user
            )
            if not resp:
                return {}
            if resp.status == 200:
                data = await resp.json()
                now = time.time()
                result = {}
                for coin in coins:
                    price = data.get(coin, {}).get("usd")
                    if price is not None:
                        price = float(price)
                        PRICE_CACHE[coin] = (price, now)
                        LAST_KNOWN_PRICE[coin] = price
                        result[coin] = price
                return result
            await asyncio.sleep(2**attempt)
    finally:
        if owns_session and session:
            await session.close()
    return {}


async def get_markets(
    coins: list[str],
    session: Optional[aiohttp.ClientSession] = None,
    *,
    user: Optional[int] = None,
) -> dict[str, dict]:
    """Return market info for multiple ``coins``.

    Parameters
    ----------
    coins:
        List of coin IDs to query.
    session:
        Optional session used for the HTTP request.
    user:
        User ID for logging.

    Returns
    -------
    dict[str, dict]
        Mapping of coin ID to the market data dictionary.
    """
    ids = ",".join(encoded(c) for c in coins)
    url = (
        f"{config.COINGECKO_BASE_URL}/coins/markets"
        f"?vs_currency=usd&ids={ids}&price_change_percentage=24h"
    )
    retries = 3
    owns_session = session is None
    if owns_session:
        session = aiohttp.ClientSession()
    try:
        for attempt in range(retries):
            resp = await api_get(
                url, session=session, headers=config.COINGECKO_HEADERS, user=user
            )
            if not resp:
                return {}
            if resp.status == 200:
                data = await resp.json()
                return {item.get("id"): item for item in data if item.get("id")}
            await asyncio.sleep(2**attempt)
    finally:
        if owns_session and session:
            await session.close()
    return {}


async def get_coin_info(
    coin: str,
    session: Optional[aiohttp.ClientSession] = None,
    *,
    user: Optional[int] = None,
) -> tuple[Optional[dict], Optional[str]]:
    """Return detailed information about ``coin`` from CoinGecko.

    Parameters
    ----------
    coin:
        Coin ID to fetch information for.
    session:
        Optional HTTP session.
    user:
        User ID for logging.

    Returns
    -------
    tuple[Optional[dict], Optional[str]]
        Parsed JSON data on success and ``None`` otherwise with an error
        message.
    """
    cached = await db.get_coin_info(coin)
    if cached:
        return cached, None
    url = f"{config.COINGECKO_BASE_URL}/coins/{encoded(coin)}"
    headers = config.COINGECKO_HEADERS
    owns_session = session is None
    if owns_session:
        session = aiohttp.ClientSession()
    try:
        for attempt in range(3):
            resp = await api_get(url, session=session, headers=headers, user=user)
            if not resp:
                return None, "request failed"
            if resp.status == 200:
                data = await resp.json()
                await db.set_coin_info(coin, data)
                return data, None
            if resp.status == 404:
                return None, "coin not found"
            await asyncio.sleep(2**attempt)
        return None, f"HTTP {resp.status}"
    finally:
        if owns_session and session:
            await session.close()


async def fetch_ohlcv(
    symbol: str,
    interval: str,
    limit: int,
    session: Optional[aiohttp.ClientSession] = None,
    *,
    headers: Optional[dict] = None,
    user: Optional[int] = None,
) -> tuple[Optional[list[dict]], Optional[str]]:
    """Fetch OHLCV candles from Binance.

    Parameters
    ----------
    symbol:
        Trading pair symbol, e.g. ``BTCUSDT``.
    interval:
        Candle interval such as ``1h`` or ``5m``.
    limit:
        Number of candles to return.
    session:
        Optional ``ClientSession`` to use.
    user:
        User ID for logging.

    Returns
    -------
    tuple[list[dict] | None, str | None]
        A list of candle dictionaries and ``None`` on success or ``None`` and an
        error message when something goes wrong.
    """
    url = (
        "https://api.binance.com/api/v3/klines"
        f"?symbol={symbol.upper()}&interval={interval}&limit={limit}"
    )
    owns_session = session is None
    if owns_session:
        session = aiohttp.ClientSession()
    try:
        resp = await api_get(url, session=session, headers=headers, user=user)
        if not resp:
            return None, "request failed"
        if resp.status == 200:
            data = await resp.json()
            candles = [
                {
                    "high": float(item[2]),
                    "low": float(item[3]),
                    "close": float(item[4]),
                    "volume": float(item[5]),
                }
                for item in data
            ]
            return candles, None
        if resp.status == 429:
            return None, "rate limit exceeded"
        return None, f"HTTP {resp.status}"
    finally:
        if owns_session and session:
            await session.close()


async def get_market_info(
    coin: str,
    session: Optional[aiohttp.ClientSession] = None,
    *,
    user: Optional[int] = None,
) -> Optional[dict]:
    """Return market data for ``coin`` such as price and 24h change."""
    url = (
        f"{config.COINGECKO_BASE_URL}/coins/markets"
        f"?vs_currency=usd&ids={encoded(coin)}&price_change_percentage=24h"
    )
    headers = config.COINGECKO_HEADERS
    owns_session = session is None
    if owns_session:
        session = aiohttp.ClientSession()
    try:
        resp = await api_get(url, session=session, headers=headers, user=user)
        if not resp:
            return None
        if resp.status == 200:
            data = await resp.json()
            if data:
                return data[0]
    finally:
        if owns_session and session:
            await session.close()
    return None


async def get_market_chart(
    coin: str,
    days: int,
    session: Optional[aiohttp.ClientSession] = None,
    *,
    user: Optional[int] = None,
) -> tuple[Optional[list[tuple[float, float]]], Optional[str]]:
    """Return historical price data for ``coin``.

    Parameters
    ----------
    coin:
        Coin ID to fetch prices for.
    days:
        Number of days in the past to include.
    session:
        Optional HTTP session.
    user:
        User ID for logging.

    Returns
    -------
    tuple[list[tuple[float, float]] | None, str | None]
        List of ``(timestamp, price)`` tuples or an error message.
    """
    cached = await db.get_coin_chart(coin, days)
    if cached is not None:
        return [(p[0], p[1]) for p in cached], None
    end_ts = int(time.time())
    start_ts = end_ts - days * 86400
    url = (
        f"{config.COINGECKO_BASE_URL}/coins/{encoded(coin)}/market_chart/range"
        f"?vs_currency=usd&from={start_ts}&to={end_ts}"
    )
    headers = config.COINGECKO_HEADERS
    owns_session = session is None
    if owns_session:
        session = aiohttp.ClientSession()
    try:
        resp = await api_get(url, session=session, headers=headers, user=user)
        if not resp:
            return None, "request failed"
        if resp.status == 200:
            data = await resp.json()
            prices = [(p[0] / 1000, p[1]) for p in data.get("prices", [])]
            await db.set_coin_chart(coin, days, prices)
            return prices, None
        if resp.status == 404:
            return None, "coin not found"
        return None, f"HTTP {resp.status}"
    finally:
        if owns_session and session:
            await session.close()


async def get_global_overview(
    session: Optional[aiohttp.ClientSession] = None,
    *,
    user: Optional[int] = None,
) -> tuple[Optional[dict], Optional[str]]:
    """Return global cryptocurrency market statistics."""
    cached = await db.get_global_data()
    if cached:
        return cached, None
    url = f"{config.COINGECKO_BASE_URL}/global"
    headers = config.COINGECKO_HEADERS
    owns_session = session is None
    if owns_session:
        session = aiohttp.ClientSession()
    try:
        for attempt in range(3):
            resp = await api_get(url, session=session, headers=headers, user=user)
            if not resp:
                return None, "request failed"
            if resp.status == 200:
                data = await resp.json()
                await db.set_global_data(data)
                return data, None
            await asyncio.sleep(2**attempt)
        return None, f"HTTP {resp.status}"
    finally:
        if owns_session and session:
            await session.close()


async def find_coin(query: str) -> Optional[str]:
    """Look up a coin ID on CoinGecko given a query string."""
    url = f"{config.COINGECKO_BASE_URL}/search?query={quote(query, safe='')}"
    try:
        async with aiohttp.ClientSession() as session:
            resp = await api_get(url, session=session, headers=config.COINGECKO_HEADERS)
            if not resp or resp.status != 200:
                return None
            data = await resp.json()
            for item in data.get("coins", []):
                symbol = item.get("symbol")
                coin_id = item.get("id")
                name = item.get("name", "")
                if coin_id and coin_id.lower() == query.lower():
                    if symbol:
                        config.COIN_SYMBOLS[coin_id] = symbol.upper()
                        config.SYMBOL_TO_COIN[symbol.lower()] = coin_id
                    return coin_id
                if symbol and coin_id and symbol.lower() == query.lower():
                    config.COIN_SYMBOLS[coin_id] = symbol.upper()
                    config.SYMBOL_TO_COIN[symbol.lower()] = coin_id
                    return coin_id
                if coin_id and name.lower() == query.lower():
                    if symbol:
                        config.COIN_SYMBOLS[coin_id] = symbol.upper()
                        config.SYMBOL_TO_COIN[symbol.lower()] = coin_id
                    return coin_id
    except aiohttp.ClientError as exc:
        config.logger.warning("search failed: %s", exc)
    return None


async def resolve_coin(query: str, user: Optional[int] = None) -> Optional[str]:
    """Resolve a user provided coin name or symbol to a coin ID."""
    coin = normalize_coin(query)

    cached = await db.get_coin_data(coin)
    if cached and isinstance(cached.get("market_info"), dict):
        if cached["market_info"].get("current_price") is not None:
            return coin

    info = await db.get_coin_info(coin)
    if info:
        market = info.get("market_data", {})
        if (
            isinstance(market, dict)
            and market.get("current_price", {}).get("usd") is not None
        ):
            return coin

    info = await get_market_info(coin, user=user)
    if info and info.get("current_price") is not None:
        return coin

    for candidate in (coin, query):
        alt = await find_coin(candidate)
        if not alt:
            continue
        cached = await db.get_coin_data(alt)
        if cached and isinstance(cached.get("market_info"), dict):
            if cached["market_info"].get("current_price") is not None:
                return alt
        info = await db.get_coin_info(alt)
        if info:
            market = info.get("market_data", {})
            if (
                isinstance(market, dict)
                and market.get("current_price", {}).get("usd") is not None
            ):
                return alt
        info = await get_market_info(alt, user=user)
        if info and info.get("current_price") is not None:
            return alt

    return None


async def fetch_trending_coins() -> Optional[list[dict]]:
    """Return currently trending coins from CoinGecko."""
    cached = await db.get_trending_coins()
    if cached:
        for item in cached:
            coin_id = item.get("id")
            symbol = item.get("symbol")
            if coin_id and symbol:
                config.COIN_SYMBOLS[coin_id] = symbol.upper()
                config.SYMBOL_TO_COIN[symbol.lower()] = coin_id
        config.COINS = [c.get("id") for c in cached if c.get("id")]
        cached.sort(key=lambda x: (x["change_24h"] is None, -(x["change_24h"] or 0)))
        return cached

    url = f"{config.COINGECKO_BASE_URL}/search/trending"
    try:
        async with aiohttp.ClientSession() as session:
            resp = await api_get(url, session=session, headers=config.COINGECKO_HEADERS)
            if not resp or resp.status != 200:
                raise RuntimeError(getattr(resp, "status", "n/a"))
            data = await resp.json()
            infos: list[tuple[str, Optional[str], Optional[str]]] = []
            ids: list[str] = []
            for c in data.get("coins", [])[:10]:
                item = c.get("item", {})
                coin_id = item.get("id")
                symbol = item.get("symbol")
                name = item.get("name")
                if not coin_id:
                    continue
                ids.append(coin_id)
                infos.append((coin_id, symbol, name))
                if symbol:
                    config.COIN_SYMBOLS[coin_id] = symbol.upper()
                    config.SYMBOL_TO_COIN[symbol.lower()] = coin_id

            markets: dict[str, dict] = {}
            if ids:
                markets_url = (
                    f"{config.COINGECKO_BASE_URL}/coins/markets"
                    f"?vs_currency=usd&ids={','.join(ids)}&price_change_percentage=24h"
                )
                market_resp = await api_get(
                    markets_url, session=session, headers=config.COINGECKO_HEADERS
                )
                if market_resp and market_resp.status == 200:
                    data = await market_resp.json()
                    markets = {m.get("id"): m for m in data}

            trending: list[dict] = []
            for coin_id, symbol, name in infos:
                market = markets.get(coin_id, {})
                trending.append(
                    {
                        "id": coin_id,
                        "symbol": symbol,
                        "name": name,
                        "price": market.get("current_price"),
                        "change_24h": market.get("price_change_percentage_24h"),
                    }
                )

            if trending:
                trending.sort(
                    key=lambda x: (x["change_24h"] is None, -(x["change_24h"] or 0))
                )
                config.COINS = ids
                await db.set_trending_coins(trending)
                return trending
    except aiohttp.ClientError as exc:
        config.logger.error("error fetching trending coins: %s", exc)
    except RuntimeError as err:
        config.logger.warning("trending request failed: %s", err)
    cached = await db.get_trending_coins()
    if cached:
        for item in cached:
            coin_id = item.get("id")
            symbol = item.get("symbol")
            if coin_id and symbol:
                config.COIN_SYMBOLS[coin_id] = symbol.upper()
                config.SYMBOL_TO_COIN[symbol.lower()] = coin_id
        config.COINS = [c.get("id") for c in cached if c.get("id")]
        cached.sort(key=lambda x: (x["change_24h"] is None, -(x["change_24h"] or 0)))
        return cached
    return None


async def fetch_top_coins() -> None:
    """Update :data:`config.TOP_COINS` with high market cap coins."""
    url = (
        f"{config.COINGECKO_BASE_URL}/coins/markets"
        "?vs_currency=usd&order=market_cap_desc&per_page=50&page=1"
    )
    try:
        async with aiohttp.ClientSession() as session:
            resp = await api_get(url, session=session, headers=config.COINGECKO_HEADERS)
            if not resp or resp.status != 200:
                config.logger.warning(
                    "top coins request failed: %s", getattr(resp, "status", "n/a")
                )
                return
            data = await resp.json()
            coins: list[str] = []
            for item in data[:20]:
                coin_id = item.get("id")
                symbol = item.get("symbol")
                if coin_id:
                    coins.append(coin_id)
                    if symbol:
                        config.COIN_SYMBOLS[coin_id] = symbol.upper()
                        config.SYMBOL_TO_COIN[symbol.lower()] = coin_id
            config.TOP_COINS = coins
    except aiohttp.ClientError as exc:
        config.logger.error("error fetching top coins: %s", exc)


<<<<<<< HEAD
async def get_news(
    coin: str,
    session: Optional[aiohttp.ClientSession] = None,
    *,
    user: Optional[int] = None,
) -> Optional[list[dict]]:
    """Return recent news articles for ``coin``.

    Articles are fetched from the CryptoCompare API and returned as a list of
    dictionaries containing at least ``title`` and ``url``.
    """
    symbol = symbol_for(normalize_coin(coin))
    url = (
        "https://min-api.cryptocompare.com/data/v2/news/?"
        f"categories={quote(symbol.upper())}&lang=EN"
    )
    owns_session = session is None
    if owns_session:
        session = aiohttp.ClientSession()
    try:
        resp = await api_get(url, session=session, user=user)
        if not resp:
            return None
        if resp.status == 200:
            data = await resp.json()
            return list(data.get("Data", []))
    finally:
        if owns_session and session:
            await session.close()
    return None


async def refresh_coin_data(coin: str) -> None:
=======
async def refresh_coin_data(
    coin: str, session: Optional[aiohttp.ClientSession] = None
) -> None:
>>>>>>> a70211de
    """Refresh cached price, market info and chart data for ``coin``."""
    owns_session = session is None
    if owns_session:
        session = aiohttp.ClientSession()
    try:
        price = await get_price(coin, session=session, user=None)
        market_info = await get_market_info(coin, session=session, user=None)
        info, _ = await get_coin_info(coin, session=session, user=None)
        chart, _ = await get_market_chart(coin, 7, session=session, user=None)
    finally:
        if owns_session and session:
            await session.close()
    await db.set_coin_data(
        coin,
        {
            "price": price,
            "market_info": market_info,
            "info": info,
            "chart_7d": chart,
        },
    )<|MERGE_RESOLUTION|>--- conflicted
+++ resolved
@@ -733,7 +733,7 @@
         config.logger.error("error fetching top coins: %s", exc)
 
 
-<<<<<<< HEAD
+
 async def get_news(
     coin: str,
     session: Optional[aiohttp.ClientSession] = None,
@@ -767,11 +767,7 @@
 
 
 async def refresh_coin_data(coin: str) -> None:
-=======
-async def refresh_coin_data(
-    coin: str, session: Optional[aiohttp.ClientSession] = None
-) -> None:
->>>>>>> a70211de
+
     """Refresh cached price, market info and chart data for ``coin``."""
     owns_session = session is None
     if owns_session:

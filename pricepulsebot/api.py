--- conflicted
+++ resolved
@@ -745,10 +745,6 @@
         config.logger.error("error fetching top coins: %s", exc)
 
 
-<<<<<<< HEAD
-=======
-
->>>>>>> 0595c66d
 async def get_news(
     coin: str,
     session: Optional[aiohttp.ClientSession] = None,

#!/bin/bash
# One-click installation script for Crypto Price Alert Bot
# This script sets up a Python virtual environment, installs dependencies,
# and prepares the .env configuration file.

set -euo pipefail

# Determine project root (directory of this script)
ROOT_DIR="$(cd "$(dirname "$0")" && pwd)"
cd "$ROOT_DIR"

# Check for Python 3.8+
PYTHON=${PYTHON:-python3}
if ! command -v "$PYTHON" >/dev/null 2>&1; then
<<<<<<< HEAD
    if command -v apt-get >/dev/null 2>&1; then
        echo "Python 3.8+ not found. Installing python3.8..."
        sudo apt-get update
        sudo apt-get install -y python3.8 python3.8-venv
        PYTHON=python3.8
    elif command -v yum >/dev/null 2>&1; then
        echo "Python 3.8+ not found. Installing python3 via yum..."
        sudo yum install -y python3
        PYTHON=python3
    elif command -v dnf >/dev/null 2>&1; then
        echo "Python 3.8+ not found. Installing python3 via dnf..."
        sudo dnf install -y python3
        PYTHON=python3
    else
        echo "Python 3.8+ is required but automatic installation failed." >&2
        echo "Please install Python 3.8 or newer and re-run this script." >&2
        exit 1
    fi
=======
    echo "Python 3.8+ is required but not found. Please install Python 3.8 or newer." >&2
    exit 1
>>>>>>> 12761958
fi

# Verify that the Python version meets the minimum requirement
if ! "$PYTHON" - <<'EOF'
import sys
sys.exit(0 if sys.version_info >= (3, 8) else 1)
EOF
then
    echo "Python 3.8 or higher is required. Current version: $($PYTHON --version)" >&2
    exit 1
fi

# Create virtual environment if not present
if [ ! -d "venv" ]; then
    "$PYTHON" -m venv venv
fi

# Activate virtual environment
# shellcheck disable=SC1091
source venv/bin/activate

# Upgrade pip and install requirements
pip install --upgrade pip
pip install -r requirements.txt

deactivate

# Create .env from example if not present
if [ ! -f ".env" ]; then
    cp .env.example .env
    echo "Created .env. Please edit it with your configuration." 
fi

cat <<INFO
Installation complete.
To start the bot:
  source venv/bin/activate && python run.py
INFO<|MERGE_RESOLUTION|>--- conflicted
+++ resolved
@@ -12,7 +12,7 @@
 # Check for Python 3.8+
 PYTHON=${PYTHON:-python3}
 if ! command -v "$PYTHON" >/dev/null 2>&1; then
-<<<<<<< HEAD
+
     if command -v apt-get >/dev/null 2>&1; then
         echo "Python 3.8+ not found. Installing python3.8..."
         sudo apt-get update
@@ -31,10 +31,10 @@
         echo "Please install Python 3.8 or newer and re-run this script." >&2
         exit 1
     fi
-=======
+
     echo "Python 3.8+ is required but not found. Please install Python 3.8 or newer." >&2
     exit 1
->>>>>>> 12761958
+
 fi
 
 # Verify that the Python version meets the minimum requirement

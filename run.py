--- conflicted
+++ resolved
@@ -470,10 +470,10 @@
         else:
             text = "\n".join(f"{c.upper()} ±{t}%" for c, t in subs)
         await context.bot.send_message(chat_id=query.message.chat_id, text=text)
-<<<<<<< HEAD
-=======
+
+
         await query.edit_message_reply_markup(reply_markup=get_keyboard())
->>>>>>> e2e564cf
+
 
 
 async def menu(update: Update, context: ContextTypes.DEFAULT_TYPE) -> None:

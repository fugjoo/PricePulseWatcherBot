--- conflicted
+++ resolved
@@ -766,16 +766,11 @@
     if not entries:
         await update.message.reply_text(f"{INFO_EMOJI} No active subscriptions")
         return
-<<<<<<< HEAD
     for coin, text in entries:
         keyboard = InlineKeyboardMarkup(
             [[InlineKeyboardButton("Remove", callback_data=f"del:{coin}")]]
         )
         await update.message.reply_text(text, reply_markup=keyboard)
-=======
-    keyboard = await build_list_keyboard(update.effective_chat.id)
-    await update.message.reply_text(text, reply_markup=keyboard or get_keyboard())
->>>>>>> f0fb153f
 
 
 async def info_cmd(update: Update, context: ContextTypes.DEFAULT_TYPE) -> None:
